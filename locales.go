// Copyright 2015 xeipuuv ( https://github.com/xeipuuv )
//
// Licensed under the Apache License, Version 2.0 (the "License");
// you may not use this file except in compliance with the License.
// You may obtain a copy of the License at
//
//   http://www.apache.org/licenses/LICENSE-2.0
//
// Unless required by applicable law or agreed to in writing, software
// distributed under the License is distributed on an "AS IS" BASIS,
// WITHOUT WARRANTIES OR CONDITIONS OF ANY KIND, either express or implied.
// See the License for the specific language governing permissions and
// limitations under the License.

// author           xeipuuv
// author-github    https://github.com/xeipuuv
// author-mail      xeipuuv@gmail.com
//
// repository-name  gojsonschema
// repository-desc  An implementation of JSON Schema, based on IETF's draft v4 - Go language.
//
// description      Contains const string and messages.
//
// created          01-01-2015

package gojsonschema

type (
	// locale is an interface for defining custom error strings
	locale interface {
		// Required returns a format-string for "required" schema validation errors
		Required() string

		// InvalidType returns a format-string for "invalid type" schema validation errors
		InvalidType() string

		// NumberAnyOf returns a format-string for "anyOf" schema validation errors
		NumberAnyOf() string

		// NumberOneOf returns a format-string for "oneOf" schema validation errors
		NumberOneOf() string

		// NumberAllOf returns a format-string for "allOf" schema validation errors
		NumberAllOf() string

		// NumberNot returns a format-string to format a NumberNotError
		NumberNot() string

		// MissingDependency returns a format-string for "missing dependency" schema validation errors
		MissingDependency() string

		// Internal returns a format-string for internal errors
		Internal() string

		// Const returns a format-string to format a ConstError
		Const() string

		// Enum returns a format-string to format an EnumError
		Enum() string

		// ArrayNotEnoughItems returns a format-string to format an error for arrays having not enough items to match positional list of schema
		ArrayNotEnoughItems() string

		// ArrayNoAdditionalItems returns a format-string to format an ArrayNoAdditionalItemsError
		ArrayNoAdditionalItems() string

		// ArrayMinItems returns a format-string to format an ArrayMinItemsError
		ArrayMinItems() string

		// ArrayMaxItems returns a format-string to format an ArrayMaxItemsError
		ArrayMaxItems() string

		// Unique returns a format-string  to format an ItemsMustBeUniqueError
		Unique() string

		// ArrayContains returns a format-string to format an ArrayContainsError
		ArrayContains() string

		// ArrayMinProperties returns a format-string to format an ArrayMinPropertiesError
		ArrayMinProperties() string

		// ArrayMaxProperties returns a format-string to format an ArrayMaxPropertiesError
		ArrayMaxProperties() string

		// AdditionalPropertyNotAllowed returns a format-string to format an AdditionalPropertyNotAllowedError
		AdditionalPropertyNotAllowed() string

		// InvalidPropertyPattern returns a format-string to format an InvalidPropertyPatternError
		InvalidPropertyPattern() string

		// InvalidPropertyName returns a format-string to format an InvalidPropertyNameError
		InvalidPropertyName() string

		// StringGTE returns a format-string to format an StringLengthGTEError
		StringGTE() string

		// StringLTE returns a format-string to format an StringLengthLTEError
		StringLTE() string

		// DoesNotMatchPattern returns a format-string to format an DoesNotMatchPatternError
		DoesNotMatchPattern() string

		// DoesNotMatchFormat returns a format-string to format an DoesNotMatchFormatError
		DoesNotMatchFormat() string

		// MultipleOf returns a format-string to format an MultipleOfError
		MultipleOf() string

		// NumberGTE returns a format-string to format an NumberGTEError
		NumberGTE() string

		// NumberGT returns a format-string to format an NumberGTError
		NumberGT() string

		// NumberLTE returns a format-string to format an NumberLTEError
		NumberLTE() string

		// NumberLT returns a format-string to format an NumberLTError
		NumberLT() string

		// Schema validations

		// RegexPattern returns a format-string to format a regex-pattern error
		RegexPattern() string

		// GreaterThanZero returns a format-string to format an error where a number must be greater than zero
		GreaterThanZero() string

		// MustBeOfA returns a format-string to format an error where a value is of the wrong type
		MustBeOfA() string

		// MustBeOfAn returns a format-string to format an error where a value is of the wrong type
		MustBeOfAn() string

		// CannotBeUsedWithout returns a format-string to format a "cannot be used without" error
		CannotBeUsedWithout() string

		// CannotBeGT returns a format-string to format an error where a value are greater than allowed
		CannotBeGT() string

		// MustBeOfType returns a format-string to format an error where a value does not match the required type
		MustBeOfType() string

		// MustBeValidRegex returns a format-string to format an error where a regex is invalid
		MustBeValidRegex() string

		// MustBeValidFormat returns a format-string to format an error where a value does not match the expected format
		MustBeValidFormat() string

		// MustBeGTEZero returns a format-string to format an error where a value must be greater or equal than 0
		MustBeGTEZero() string

		// KeyCannotBeGreaterThan returns a format-string to format an error where a key is greater than the maximum  allowed
		KeyCannotBeGreaterThan() string

		// KeyItemsMustBeOfType returns a format-string to format an error where a key is of the wrong type
		KeyItemsMustBeOfType() string

		// KeyItemsMustBeUnique returns a format-string to format an error where keys are not unique
		KeyItemsMustBeUnique() string

		// ReferenceMustBeCanonical returns a format-string to format a "reference must be canonical" error
		ReferenceMustBeCanonical() string

		// NotAValidType returns a format-string to format an invalid type error
		NotAValidType() string

		// Duplicated returns a format-string to format an error where types are duplicated
		Duplicated() string

		// HttpBadStatus returns a format-string for errors when loading a schema using HTTP
		HttpBadStatus() string

		// ParseError returns a format-string for JSON parsing errors
		ParseError() string

		// ConditionThen returns a format-string for ConditionThenError errors
		ConditionThen() string

		// ConditionElse returns a format-string for ConditionElseError errors
		ConditionElse() string
		Validation() string

		// ErrorFormat returns a format string for errors
		ErrorFormat() string
	}

	// DefaultLocale is the default locale for this package
	DefaultLocale struct{}
)

// Required returns a format-string for "required" schema validation errors
func (l DefaultLocale) Required() string {
	return `{{.property}} is required`
}

// InvalidType returns a format-string for "invalid type" schema validation errors
func (l DefaultLocale) InvalidType() string {
	return `Invalid type. Expected: {{.expected}}, given: {{.given}}`
}

// NumberAnyOf returns a format-string for "anyOf" schema validation errors
func (l DefaultLocale) NumberAnyOf() string {
	return `Must validate at least one schema (anyOf)`
}

// NumberOneOf returns a format-string for "oneOf" schema validation errors
func (l DefaultLocale) NumberOneOf() string {
	return `Must validate one and only one schema (oneOf)`
}

// NumberAllOf returns a format-string for "allOf" schema validation errors
func (l DefaultLocale) NumberAllOf() string {
	return `Must validate all the schemas (allOf)`
}

// NumberNot returns a format-string to format a NumberNotError
func (l DefaultLocale) NumberNot() string {
	return `Must not validate the schema (not)`
}

// MissingDependency returns a format-string for "missing dependency" schema validation errors
func (l DefaultLocale) MissingDependency() string {
	return `Has a dependency on {{.dependency}}`
}

// Internal returns a format-string for internal errors
func (l DefaultLocale) Internal() string {
	return `Internal Error {{.error}}`
}

// Const returns a format-string to format a ConstError
func (l DefaultLocale) Const() string {
	return `{{.field}} does not match: {{.allowed}}`
}

// Enum returns a format-string to format an EnumError
func (l DefaultLocale) Enum() string {
	return `{{.field}} must be one of the following: {{.allowed}}`
}

// ArrayNoAdditionalItems returns a format-string to format an ArrayNoAdditionalItemsError
func (l DefaultLocale) ArrayNoAdditionalItems() string {
	return `No additional items allowed on array`
}

// ArrayNotEnoughItems returns a format-string to format an error for arrays having not enough items to match positional list of schema
func (l DefaultLocale) ArrayNotEnoughItems() string {
	return `Not enough items on array to match positional list of schema`
}

// ArrayMinItems returns a format-string to format an ArrayMinItemsError
func (l DefaultLocale) ArrayMinItems() string {
	return `Array must have at least {{.min}} items`
}

// ArrayMaxItems returns a format-string to format an ArrayMaxItemsError
func (l DefaultLocale) ArrayMaxItems() string {
	return `Array must have at most {{.max}} items`
}

// Unique returns a format-string  to format an ItemsMustBeUniqueError
func (l DefaultLocale) Unique() string {
	return `{{.type}} items[{{.i}},{{.j}}] must be unique`
}

// ArrayContains returns a format-string to format an ArrayContainsError
func (l DefaultLocale) ArrayContains() string {
	return `At least one of the items must match`
}

// ArrayMinProperties returns a format-string to format an ArrayMinPropertiesError
func (l DefaultLocale) ArrayMinProperties() string {
	return `Must have at least {{.min}} properties`
}

// ArrayMaxProperties returns a format-string to format an ArrayMaxPropertiesError
func (l DefaultLocale) ArrayMaxProperties() string {
	return `Must have at most {{.max}} properties`
}

// AdditionalPropertyNotAllowed returns a format-string to format an AdditionalPropertyNotAllowedError
func (l DefaultLocale) AdditionalPropertyNotAllowed() string {
	return `Additional property {{.property}} is not allowed`
}

// InvalidPropertyPattern returns a format-string to format an InvalidPropertyPatternError
func (l DefaultLocale) InvalidPropertyPattern() string {
	return `Property "{{.property}}" does not match pattern {{.pattern}}`
}

// InvalidPropertyName returns a format-string to format an InvalidPropertyNameError
func (l DefaultLocale) InvalidPropertyName() string {
	return `Property name of "{{.property}}" does not match`
}

// StringGTE returns a format-string to format an StringLengthGTEError
func (l DefaultLocale) StringGTE() string {
	return `String length must be greater than or equal to {{.min}}`
}

// StringLTE returns a format-string to format an StringLengthLTEError
func (l DefaultLocale) StringLTE() string {
	return `String length must be less than or equal to {{.max}}`
}

// DoesNotMatchPattern returns a format-string to format an DoesNotMatchPatternError
func (l DefaultLocale) DoesNotMatchPattern() string {
	return `Does not match pattern '{{.pattern}}'`
}

// DoesNotMatchFormat returns a format-string to format an DoesNotMatchFormatError
func (l DefaultLocale) DoesNotMatchFormat() string {
	return `Does not match format '{{.format}}'`
}

// MultipleOf returns a format-string to format an MultipleOfError
func (l DefaultLocale) MultipleOf() string {
	return `Must be a multiple of {{.multiple}}`
}

// NumberGTE returns the format string to format a NumberGTEError
func (l DefaultLocale) NumberGTE() string {
	return `Must be greater than or equal to {{.min}}`
}

// NumberGT returns the format string to format a NumberGTError
func (l DefaultLocale) NumberGT() string {
	return `Must be greater than {{.min}}`
}

// NumberLTE returns the format string to format a NumberLTEError
func (l DefaultLocale) NumberLTE() string {
	return `Must be less than or equal to {{.max}}`
}

// NumberLT returns the format string to format a NumberLTError
func (l DefaultLocale) NumberLT() string {
	return `Must be less than {{.max}}`
}

// Schema validators

// RegexPattern returns a format-string to format a regex-pattern error
func (l DefaultLocale) RegexPattern() string {
	return `Invalid regex pattern '{{.pattern}}'`
}

// GreaterThanZero returns a format-string to format an error where a number must be greater than zero
func (l DefaultLocale) GreaterThanZero() string {
	return `{{.number}} must be strictly greater than 0`
}

// MustBeOfA returns a format-string to format an error where a value is of the wrong type
func (l DefaultLocale) MustBeOfA() string {
	return `{{.x}} must be of a {{.y}}`
}

// MustBeOfAn returns a format-string to format an error where a value is of the wrong type
func (l DefaultLocale) MustBeOfAn() string {
	return `{{.x}} must be of an {{.y}}`
}

// CannotBeUsedWithout returns a format-string to format a "cannot be used without" error
func (l DefaultLocale) CannotBeUsedWithout() string {
	return `{{.x}} cannot be used without {{.y}}`
}

// CannotBeGT returns a format-string to format an error where a value are greater than allowed
func (l DefaultLocale) CannotBeGT() string {
	return `{{.x}} cannot be greater than {{.y}}`
}

// MustBeOfType returns a format-string to format an error where a value does not match the required type
func (l DefaultLocale) MustBeOfType() string {
	return `{{.key}} must be of type {{.type}}`
}

// MustBeValidRegex returns a format-string to format an error where a regex is invalid
func (l DefaultLocale) MustBeValidRegex() string {
	return `{{.key}} must be a valid regex`
}

// MustBeValidFormat returns a format-string to format an error where a value does not match the expected format
func (l DefaultLocale) MustBeValidFormat() string {
	return `{{.key}} must be a valid format {{.given}}`
}

// MustBeGTEZero returns a format-string to format an error where a value must be greater or equal than 0
func (l DefaultLocale) MustBeGTEZero() string {
	return `{{.key}} must be greater than or equal to 0`
}

// KeyCannotBeGreaterThan returns a format-string to format an error where a value is greater than the maximum  allowed
func (l DefaultLocale) KeyCannotBeGreaterThan() string {
	return `{{.key}} cannot be greater than {{.y}}`
}

// KeyItemsMustBeOfType returns a format-string to format an error where a key is of the wrong type
func (l DefaultLocale) KeyItemsMustBeOfType() string {
	return `{{.key}} items must be {{.type}}`
}

// KeyItemsMustBeUnique returns a format-string to format an error where keys are not unique
func (l DefaultLocale) KeyItemsMustBeUnique() string {
	return `{{.key}} items must be unique`
}

// ReferenceMustBeCanonical returns a format-string to format a "reference must be canonical" error
func (l DefaultLocale) ReferenceMustBeCanonical() string {
	return `Reference {{.reference}} must be canonical`
}

// NotAValidType returns a format-string to format an invalid type error
func (l DefaultLocale) NotAValidType() string {
	return `has a primitive type that is NOT VALID -- given: {{.given}} Expected valid values are:{{.expected}}`
}

// Duplicated returns a format-string to format an error where types are duplicated
func (l DefaultLocale) Duplicated() string {
	return `{{.type}} type is duplicated`
}

// HttpBadStatus returns a format-string for errors when loading a schema using HTTP
func (l DefaultLocale) HttpBadStatus() string {
	return `Could not read schema from HTTP, response status is {{.status}}`
}

// ErrorFormat returns a format string for errors
// Replacement options: field, description, context, value
func (l DefaultLocale) ErrorFormat() string {
	return `{{.field}}: {{.description}}`
}

// ParseError returns a format-string for JSON parsing errors
func (l DefaultLocale) ParseError() string {
	return `Expected: {{.expected}}, given: Invalid JSON`
}

// ConditionThen returns a format-string for ConditionThenError errors
// If/Else
func (l DefaultLocale) ConditionThen() string {
	return `Must validate "then" as "if" was valid`
}

// ConditionElse returns a format-string for ConditionElseError errors
func (l DefaultLocale) ConditionElse() string {
	return `Must validate "else" as "if" was not valid`
}

<<<<<<< HEAD
func (l DefaultLocale) Validation() string {
	return `Does not pass validation`
}

=======
// constants
>>>>>>> 16a6735d
const (
	STRING_NUMBER                     = "number"
	STRING_ARRAY_OF_STRINGS           = "array of strings"
	STRING_ARRAY_OF_SCHEMAS           = "array of schemas"
	STRING_SCHEMA                     = "valid schema"
	STRING_SCHEMA_OR_ARRAY_OF_STRINGS = "schema or array of strings"
	STRING_PROPERTIES                 = "properties"
	STRING_DEPENDENCY                 = "dependency"
	STRING_PROPERTY                   = "property"
	STRING_UNDEFINED                  = "undefined"
	STRING_CONTEXT_ROOT               = "(root)"
	STRING_ROOT_SCHEMA_PROPERTY       = "(root)"
)<|MERGE_RESOLUTION|>--- conflicted
+++ resolved
@@ -448,14 +448,11 @@
 	return `Must validate "else" as "if" was not valid`
 }
 
-<<<<<<< HEAD
 func (l DefaultLocale) Validation() string {
 	return `Does not pass validation`
 }
 
-=======
 // constants
->>>>>>> 16a6735d
 const (
 	STRING_NUMBER                     = "number"
 	STRING_ARRAY_OF_STRINGS           = "array of strings"
