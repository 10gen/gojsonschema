--- conflicted
+++ resolved
@@ -40,20 +40,10 @@
 	"go.mongodb.org/mongo-driver/bson/primitive"
 )
 
-<<<<<<< HEAD
+// Validate loads and validates a JSON schema
 func Validate(ls JSONLoader, ld JSONLoader, evaluator ExpressionEvaluator) (*Result, error) {
-
-	var err error
-
 	// load schema
-
 	schema, err := NewSchema(ls, evaluator)
-=======
-// Validate loads and validates a JSON schema
-func Validate(ls JSONLoader, ld JSONLoader) (*Result, error) {
-	// load schema
-	schema, err := NewSchema(ls)
->>>>>>> 16a6735d
 	if err != nil {
 		return nil, err
 	}
@@ -72,12 +62,8 @@
 func (v *Schema) validateDocument(root interface{}) *Result {
 	result := &Result{}
 	context := NewJsonContext(STRING_CONTEXT_ROOT, nil)
-<<<<<<< HEAD
 	v.rootSchema.validateRecursive(v.rootSchema, root, result, context, v.rootSchema.fieldPath)
 
-=======
-	v.rootSchema.validateRecursive(v.rootSchema, root, result, context)
->>>>>>> 16a6735d
 	return result
 }
 
@@ -121,21 +107,13 @@
 		v.validateSchema(currentSubSchema, currentNode, result, context)
 		v.validateCommon(currentSubSchema, currentNode, result, context)
 
-	} else if isJsonNumber(currentNode) {
-
-<<<<<<< HEAD
+	} else if isJSONNumber(currentNode) {
+
 		value := currentNode.(json.Number)
-=======
-		if isJSONNumber(currentNode) {
->>>>>>> 16a6735d
-
-		isInt := checkJsonInteger(value)
-
-<<<<<<< HEAD
+
+		isInt := checkJSONInteger(value)
+
 		validType := currentSubSchema.types.Contains(TYPE_NUMBER) || (isInt && currentSubSchema.types.Contains(TYPE_INTEGER))
-=======
-			isInt := checkJSONInteger(value)
->>>>>>> 16a6735d
 
 		if currentSubSchema.types.IsTyped() && !validType {
 
@@ -928,11 +906,7 @@
 func (v *subSchema) validateNumber(currentSubSchema *subSchema, value interface{}, result *Result, context *JsonContext) {
 
 	// Ignore non numbers
-<<<<<<< HEAD
-	if !isJsonNumber(value) && !isNumber(value) {
-=======
-	if !isJSONNumber(value) {
->>>>>>> 16a6735d
+	if !isJSONNumber(value) && !isNumber(value) {
 		return
 	}
 
@@ -941,12 +915,7 @@
 		internalLog(" %v", value)
 	}
 
-<<<<<<< HEAD
 	float64Value := mustBeNumber(value)
-=======
-	number := value.(json.Number)
-	float64Value, _ := new(big.Rat).SetString(string(number))
->>>>>>> 16a6735d
 
 	// multipleOf:
 	if currentSubSchema.multipleOf != nil {
@@ -954,52 +923,21 @@
 			result.addInternalError(
 				new(MultipleOfError),
 				context,
-<<<<<<< HEAD
-				fmt.Sprintf("%g", float64Value),
+				fmt.Sprintf("%v", float64Value),
 				ErrorDetails{"multiple": currentSubSchema.multipleOf},
-=======
-				number,
-				ErrorDetails{
-					"multiple": new(big.Float).SetRat(currentSubSchema.multipleOf),
-				},
->>>>>>> 16a6735d
 			)
 		}
 	}
 
 	//maximum & exclusiveMaximum:
 	if currentSubSchema.maximum != nil {
-<<<<<<< HEAD
-		if currentSubSchema.exclusiveMaximum {
-			if float64Value.Cmp(currentSubSchema.maximum) >= 0 {
-				result.addInternalError(
-					new(NumberLTError),
-					context,
-					fmt.Sprintf("%g", float64Value),
-					ErrorDetails{
-						"max": currentSubSchema.maximum,
-					},
-				)
-			}
-		} else {
-			if float64Value.Cmp(currentSubSchema.maximum) == 1 {
-				result.addInternalError(
-					new(NumberLTEError),
-					context,
-					fmt.Sprintf("%g", float64Value),
-					ErrorDetails{
-						"max": currentSubSchema.maximum,
-					},
-				)
-			}
-=======
 		if float64Value.Cmp(currentSubSchema.maximum) == 1 {
 			result.addInternalError(
 				new(NumberLTEError),
 				context,
-				number,
+				fmt.Sprintf("%v", float64Value),
 				ErrorDetails{
-					"max": new(big.Float).SetRat(currentSubSchema.maximum),
+					"max": currentSubSchema.maximum,
 				},
 			)
 		}
@@ -1009,49 +947,23 @@
 			result.addInternalError(
 				new(NumberLTError),
 				context,
-				number,
+				fmt.Sprintf("%v", float64Value),
 				ErrorDetails{
-					"max": new(big.Float).SetRat(currentSubSchema.exclusiveMaximum),
+					"max": currentSubSchema.maximum,
 				},
 			)
->>>>>>> 16a6735d
 		}
 	}
 
 	//minimum & exclusiveMinimum:
 	if currentSubSchema.minimum != nil {
-<<<<<<< HEAD
-		if currentSubSchema.exclusiveMinimum {
-			if float64Value.Cmp(currentSubSchema.minimum) <= 0 {
-				// if float64Value <= *currentSubSchema.minimum {
-				result.addInternalError(
-					new(NumberGTError),
-					context,
-					fmt.Sprintf("%g", float64Value),
-					ErrorDetails{
-						"min": currentSubSchema.minimum,
-					},
-				)
-			}
-		} else {
-			if float64Value.Cmp(currentSubSchema.minimum) == -1 {
-				result.addInternalError(
-					new(NumberGTEError),
-					context,
-					fmt.Sprintf("%g", float64Value),
-					ErrorDetails{
-						"min": currentSubSchema.minimum,
-					},
-				)
-			}
-=======
 		if float64Value.Cmp(currentSubSchema.minimum) == -1 {
 			result.addInternalError(
 				new(NumberGTEError),
 				context,
-				number,
+				fmt.Sprintf("%v", float64Value),
 				ErrorDetails{
-					"min": new(big.Float).SetRat(currentSubSchema.minimum),
+					"min": currentSubSchema.minimum,
 				},
 			)
 		}
@@ -1061,12 +973,11 @@
 			result.addInternalError(
 				new(NumberGTError),
 				context,
-				number,
+				fmt.Sprintf("%v", float64Value),
 				ErrorDetails{
-					"min": new(big.Float).SetRat(currentSubSchema.exclusiveMinimum),
+					"min": currentSubSchema.minimum,
 				},
 			)
->>>>>>> 16a6735d
 		}
 	}
 
