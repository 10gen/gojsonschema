--- conflicted
+++ resolved
@@ -6,11 +6,7 @@
 
 An implementation of JSON Schema, based on IETF's draft v4 - Go language
 
-<<<<<<< HEAD
 References :
-=======
-References:
->>>>>>> b65bb3e3
 
 * http://json-schema.org
 * http://json-schema.org/latest/json-schema-core.html
@@ -29,11 +25,7 @@
 
 ## Usage 
 
-<<<<<<< HEAD
 ### Example
-=======
-### A full working example
->>>>>>> b65bb3e3
 
 ```go
 
@@ -46,24 +38,10 @@
 
 func main() {
 
-<<<<<<< HEAD
-	schemaLoader := gojsonschema.NewReferenceLoader("file:///home/me/schema.json")
-	documentLoader := gojsonschema.NewReferenceLoader("file:///home/me/document.json")
+    schemaLoader := gojsonschema.NewReferenceLoader("file:///home/me/schema.json")
+    documentLoader := gojsonschema.NewReferenceLoader("file:///home/me/document.json")
 
     result, err := gojsonschema.Validate(schemaLoader, documentLoader)
-=======
-    schema, err := gjs.NewSchema("file:///home/me/schema.json")
-    if err != nil {
-        panic(err.Error())
-    }
-
-    document, err := gjs.GetFile("/home/me/document.json")
-    if err != nil {
-        panic(err.Error())
-    }
-
-    result, err := schema.Validate(document)
->>>>>>> b65bb3e3
     if err != nil {
         panic(err.Error())
     }
